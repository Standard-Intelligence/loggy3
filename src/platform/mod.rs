use std::path::PathBuf;
use std::collections::HashMap;
use std::sync::{Arc, Mutex};
use std::fs::{create_dir_all, File};
use std::io::{BufWriter, Write};
use colored::*;
use anyhow::Result;

#[cfg(target_os = "macos")]
pub mod mac;
#[cfg(target_os = "macos")]
<<<<<<< HEAD
pub use mac::{get_display_info, unified_event_listener_thread_with_cache, check_and_request_permissions, FFMPEG_ENCODER, FFMPEG_PIXEL_FORMAT};
=======
pub use mac::{get_display_info, unified_event_listener_thread_with_cache, check_and_request_permissions, get_target_matching_display_info, FFMPEG_ENCODER, FFMPEG_PIXEL_FORMAT};
>>>>>>> dfcb3297

#[cfg(target_os = "windows")]
pub mod windows;
#[cfg(target_os = "windows")]
<<<<<<< HEAD
pub use windows::{get_display_info, unified_event_listener_thread_with_cache, check_and_request_permissions, FFMPEG_ENCODER, FFMPEG_PIXEL_FORMAT};
=======
pub use windows::{get_display_info, unified_event_listener_thread_with_cache, check_and_request_permissions, get_target_matching_display_info, FFMPEG_ENCODER, FFMPEG_PIXEL_FORMAT};


#[derive(Debug, Serialize, Deserialize, Clone)]
pub struct DisplayInfo {
    pub id: u32,
    pub title: String,
    pub is_primary: bool,

    pub x: i32,
    pub y: i32,

    pub original_width: u32,
    pub original_height: u32,
    pub capture_width: u32,
    pub capture_height: u32,
}
>>>>>>> dfcb3297

pub struct LogWriterCache {
    session_dir: PathBuf,
    keypress_writers: HashMap<usize, Arc<Mutex<BufWriter<File>>>>,
    mouse_writers: HashMap<usize, Arc<Mutex<BufWriter<File>>>>,
}

impl LogWriterCache {
    pub fn new(session_dir: PathBuf) -> Self {
        Self {
            session_dir,
            keypress_writers: HashMap::new(),
            mouse_writers: HashMap::new(),
        }
    }

    fn get_keypress_writer(&mut self, timestamp_ms: u128) -> Result<Arc<Mutex<BufWriter<File>>>> {
        let chunk_index = (timestamp_ms / 60000) as usize;
        if !self.keypress_writers.contains_key(&chunk_index) {
            let chunk_dir = self.session_dir.join(format!("chunk_{:05}", chunk_index));
            create_dir_all(&chunk_dir)?;
            
            let log_path = chunk_dir.join("keypresses.log");
            let writer = Arc::new(Mutex::new(BufWriter::new(File::create(log_path)?)));
            println!("{}", format!("Created new keypress log for chunk {}", chunk_index).yellow());
            self.keypress_writers.insert(chunk_index, writer);
        }
        Ok(self.keypress_writers.get(&chunk_index).unwrap().clone())
    }
    
    fn get_mouse_writer(&mut self, timestamp_ms: u128) -> Result<Arc<Mutex<BufWriter<File>>>> {
        let chunk_index = (timestamp_ms / 60000) as usize;
        if !self.mouse_writers.contains_key(&chunk_index) {
            let chunk_dir = self.session_dir.join(format!("chunk_{:05}", chunk_index));
            create_dir_all(&chunk_dir)?;
            
            let log_path = chunk_dir.join("mouse.log");
            let writer = Arc::new(Mutex::new(BufWriter::new(File::create(log_path)?)));
            println!("{}", format!("Created new mouse log for chunk {}", chunk_index).yellow());
            self.mouse_writers.insert(chunk_index, writer);
        }
        Ok(self.mouse_writers.get(&chunk_index).unwrap().clone())
    }
}

fn log_mouse_event_with_cache(timestamp: u128, cache: &Arc<Mutex<LogWriterCache>>, data: &str) {
    let line = format!("({}, {})\n", timestamp, data);
    
    if let Ok(mut cache_lock) = cache.lock() {
        if let Ok(writer) = cache_lock.get_mouse_writer(timestamp) {
            if let Ok(mut writer_lock) = writer.lock() {
                let _ = writer_lock.write_all(line.as_bytes());
                let _ = writer_lock.flush();
            }
        }
    }
}

fn handle_key_event_with_cache(
    is_press: bool,
    key: rdev::Key,
    timestamp: u128,
    cache: &Arc<Mutex<LogWriterCache>>,
    pressed_keys: &Mutex<Vec<String>>,
) {
    let key_str = format!("{:?}", key);
    let mut keys = pressed_keys.lock().unwrap();

    if is_press {
        if !keys.contains(&key_str) {
            keys.push(key_str.clone());
        }
    } else {
        keys.retain(|k| k != &key_str);
    }

    let state = if keys.is_empty() {
        "none".to_string()
    } else {
        format!("+{}", keys.join("+"))
    };

    let line = format!("({}, '{}')\n", timestamp, state);
    
    if let Ok(mut cache_lock) = cache.lock() {
        if let Ok(writer) = cache_lock.get_keypress_writer(timestamp) {
            if let Ok(mut writer_lock) = writer.lock() {
                let _ = writer_lock.write_all(line.as_bytes());
                let _ = writer_lock.flush();
            }
        }
    }
}<|MERGE_RESOLUTION|>--- conflicted
+++ resolved
@@ -1,134 +1,110 @@
-use std::path::PathBuf;
-use std::collections::HashMap;
-use std::sync::{Arc, Mutex};
-use std::fs::{create_dir_all, File};
-use std::io::{BufWriter, Write};
-use colored::*;
-use anyhow::Result;
-
-#[cfg(target_os = "macos")]
-pub mod mac;
-#[cfg(target_os = "macos")]
-<<<<<<< HEAD
-pub use mac::{get_display_info, unified_event_listener_thread_with_cache, check_and_request_permissions, FFMPEG_ENCODER, FFMPEG_PIXEL_FORMAT};
-=======
-pub use mac::{get_display_info, unified_event_listener_thread_with_cache, check_and_request_permissions, get_target_matching_display_info, FFMPEG_ENCODER, FFMPEG_PIXEL_FORMAT};
->>>>>>> dfcb3297
-
-#[cfg(target_os = "windows")]
-pub mod windows;
-#[cfg(target_os = "windows")]
-<<<<<<< HEAD
-pub use windows::{get_display_info, unified_event_listener_thread_with_cache, check_and_request_permissions, FFMPEG_ENCODER, FFMPEG_PIXEL_FORMAT};
-=======
-pub use windows::{get_display_info, unified_event_listener_thread_with_cache, check_and_request_permissions, get_target_matching_display_info, FFMPEG_ENCODER, FFMPEG_PIXEL_FORMAT};
-
-
-#[derive(Debug, Serialize, Deserialize, Clone)]
-pub struct DisplayInfo {
-    pub id: u32,
-    pub title: String,
-    pub is_primary: bool,
-
-    pub x: i32,
-    pub y: i32,
-
-    pub original_width: u32,
-    pub original_height: u32,
-    pub capture_width: u32,
-    pub capture_height: u32,
-}
->>>>>>> dfcb3297
-
-pub struct LogWriterCache {
-    session_dir: PathBuf,
-    keypress_writers: HashMap<usize, Arc<Mutex<BufWriter<File>>>>,
-    mouse_writers: HashMap<usize, Arc<Mutex<BufWriter<File>>>>,
-}
-
-impl LogWriterCache {
-    pub fn new(session_dir: PathBuf) -> Self {
-        Self {
-            session_dir,
-            keypress_writers: HashMap::new(),
-            mouse_writers: HashMap::new(),
-        }
-    }
-
-    fn get_keypress_writer(&mut self, timestamp_ms: u128) -> Result<Arc<Mutex<BufWriter<File>>>> {
-        let chunk_index = (timestamp_ms / 60000) as usize;
-        if !self.keypress_writers.contains_key(&chunk_index) {
-            let chunk_dir = self.session_dir.join(format!("chunk_{:05}", chunk_index));
-            create_dir_all(&chunk_dir)?;
-            
-            let log_path = chunk_dir.join("keypresses.log");
-            let writer = Arc::new(Mutex::new(BufWriter::new(File::create(log_path)?)));
-            println!("{}", format!("Created new keypress log for chunk {}", chunk_index).yellow());
-            self.keypress_writers.insert(chunk_index, writer);
-        }
-        Ok(self.keypress_writers.get(&chunk_index).unwrap().clone())
-    }
-    
-    fn get_mouse_writer(&mut self, timestamp_ms: u128) -> Result<Arc<Mutex<BufWriter<File>>>> {
-        let chunk_index = (timestamp_ms / 60000) as usize;
-        if !self.mouse_writers.contains_key(&chunk_index) {
-            let chunk_dir = self.session_dir.join(format!("chunk_{:05}", chunk_index));
-            create_dir_all(&chunk_dir)?;
-            
-            let log_path = chunk_dir.join("mouse.log");
-            let writer = Arc::new(Mutex::new(BufWriter::new(File::create(log_path)?)));
-            println!("{}", format!("Created new mouse log for chunk {}", chunk_index).yellow());
-            self.mouse_writers.insert(chunk_index, writer);
-        }
-        Ok(self.mouse_writers.get(&chunk_index).unwrap().clone())
-    }
-}
-
-fn log_mouse_event_with_cache(timestamp: u128, cache: &Arc<Mutex<LogWriterCache>>, data: &str) {
-    let line = format!("({}, {})\n", timestamp, data);
-    
-    if let Ok(mut cache_lock) = cache.lock() {
-        if let Ok(writer) = cache_lock.get_mouse_writer(timestamp) {
-            if let Ok(mut writer_lock) = writer.lock() {
-                let _ = writer_lock.write_all(line.as_bytes());
-                let _ = writer_lock.flush();
-            }
-        }
-    }
-}
-
-fn handle_key_event_with_cache(
-    is_press: bool,
-    key: rdev::Key,
-    timestamp: u128,
-    cache: &Arc<Mutex<LogWriterCache>>,
-    pressed_keys: &Mutex<Vec<String>>,
-) {
-    let key_str = format!("{:?}", key);
-    let mut keys = pressed_keys.lock().unwrap();
-
-    if is_press {
-        if !keys.contains(&key_str) {
-            keys.push(key_str.clone());
-        }
-    } else {
-        keys.retain(|k| k != &key_str);
-    }
-
-    let state = if keys.is_empty() {
-        "none".to_string()
-    } else {
-        format!("+{}", keys.join("+"))
-    };
-
-    let line = format!("({}, '{}')\n", timestamp, state);
-    
-    if let Ok(mut cache_lock) = cache.lock() {
-        if let Ok(writer) = cache_lock.get_keypress_writer(timestamp) {
-            if let Ok(mut writer_lock) = writer.lock() {
-                let _ = writer_lock.write_all(line.as_bytes());
-                let _ = writer_lock.flush();
-            }
-        }
-    }
+use std::path::PathBuf;
+use std::collections::HashMap;
+use std::sync::{Arc, Mutex};
+use std::fs::{create_dir_all, File};
+use std::io::{BufWriter, Write};
+use colored::*;
+use anyhow::Result;
+
+#[cfg(target_os = "macos")]
+pub mod mac;
+#[cfg(target_os = "macos")]
+pub use mac::{get_display_info, unified_event_listener_thread_with_cache, check_and_request_permissions, get_target_matching_display_info, FFMPEG_ENCODER, FFMPEG_PIXEL_FORMAT};
+
+#[cfg(target_os = "windows")]
+pub mod windows;
+#[cfg(target_os = "windows")]
+pub use windows::{get_display_info, unified_event_listener_thread_with_cache, check_and_request_permissions, get_target_matching_display_info, FFMPEG_ENCODER, FFMPEG_PIXEL_FORMAT};
+
+pub struct LogWriterCache {
+    session_dir: PathBuf,
+    keypress_writers: HashMap<usize, Arc<Mutex<BufWriter<File>>>>,
+    mouse_writers: HashMap<usize, Arc<Mutex<BufWriter<File>>>>,
+}
+
+impl LogWriterCache {
+    pub fn new(session_dir: PathBuf) -> Self {
+        Self {
+            session_dir,
+            keypress_writers: HashMap::new(),
+            mouse_writers: HashMap::new(),
+        }
+    }
+
+    fn get_keypress_writer(&mut self, timestamp_ms: u128) -> Result<Arc<Mutex<BufWriter<File>>>> {
+        let chunk_index = (timestamp_ms / 60000) as usize;
+        if !self.keypress_writers.contains_key(&chunk_index) {
+            let chunk_dir = self.session_dir.join(format!("chunk_{:05}", chunk_index));
+            create_dir_all(&chunk_dir)?;
+            
+            let log_path = chunk_dir.join("keypresses.log");
+            let writer = Arc::new(Mutex::new(BufWriter::new(File::create(log_path)?)));
+            println!("{}", format!("Created new keypress log for chunk {}", chunk_index).yellow());
+            self.keypress_writers.insert(chunk_index, writer);
+        }
+        Ok(self.keypress_writers.get(&chunk_index).unwrap().clone())
+    }
+    
+    fn get_mouse_writer(&mut self, timestamp_ms: u128) -> Result<Arc<Mutex<BufWriter<File>>>> {
+        let chunk_index = (timestamp_ms / 60000) as usize;
+        if !self.mouse_writers.contains_key(&chunk_index) {
+            let chunk_dir = self.session_dir.join(format!("chunk_{:05}", chunk_index));
+            create_dir_all(&chunk_dir)?;
+            
+            let log_path = chunk_dir.join("mouse.log");
+            let writer = Arc::new(Mutex::new(BufWriter::new(File::create(log_path)?)));
+            println!("{}", format!("Created new mouse log for chunk {}", chunk_index).yellow());
+            self.mouse_writers.insert(chunk_index, writer);
+        }
+        Ok(self.mouse_writers.get(&chunk_index).unwrap().clone())
+    }
+}
+
+fn log_mouse_event_with_cache(timestamp: u128, cache: &Arc<Mutex<LogWriterCache>>, data: &str) {
+    let line = format!("({}, {})\n", timestamp, data);
+    
+    if let Ok(mut cache_lock) = cache.lock() {
+        if let Ok(writer) = cache_lock.get_mouse_writer(timestamp) {
+            if let Ok(mut writer_lock) = writer.lock() {
+                let _ = writer_lock.write_all(line.as_bytes());
+                let _ = writer_lock.flush();
+            }
+        }
+    }
+}
+
+fn handle_key_event_with_cache(
+    is_press: bool,
+    key: rdev::Key,
+    timestamp: u128,
+    cache: &Arc<Mutex<LogWriterCache>>,
+    pressed_keys: &Mutex<Vec<String>>,
+) {
+    let key_str = format!("{:?}", key);
+    let mut keys = pressed_keys.lock().unwrap();
+
+    if is_press {
+        if !keys.contains(&key_str) {
+            keys.push(key_str.clone());
+        }
+    } else {
+        keys.retain(|k| k != &key_str);
+    }
+
+    let state = if keys.is_empty() {
+        "none".to_string()
+    } else {
+        format!("+{}", keys.join("+"))
+    };
+
+    let line = format!("({}, '{}')\n", timestamp, state);
+    
+    if let Ok(mut cache_lock) = cache.lock() {
+        if let Ok(writer) = cache_lock.get_keypress_writer(timestamp) {
+            if let Ok(mut writer_lock) = writer.lock() {
+                let _ = writer_lock.write_all(line.as_bytes());
+                let _ = writer_lock.flush();
+            }
+        }
+    }
 }